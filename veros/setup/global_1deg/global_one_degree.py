#!/usr/bin/env python

import os
import h5netcdf

from veros import VerosSetup, tools, veros_method, time
from veros.variables import Variable

BASE_PATH = os.path.dirname(os.path.realpath(__file__))
DATA_FILES = tools.get_assets("global_1deg", os.path.join(BASE_PATH, "assets.yml"))


class GlobalOneDegreeSetup(VerosSetup):
    """Global 1 degree model with 115 vertical levels.

    `Adapted from pyOM2 <https://wiki.zmaw.de/ifm/TO/pyOM2/1x1%20global%20model>`_.
    """

    @veros_method
    def set_parameter(self, vs):
        """
        set main parameters
        """
        vs.nx = 360
        vs.ny = 160
        vs.nz = 115
        vs.dt_mom = 1800.0
        vs.dt_tracer = 1800.0
        vs.runlen = 0.

        vs.coord_degree = True
        vs.enable_cyclic_x = True

        vs.congr_epsilon = 1e-10
        vs.congr_max_iterations = 10000

        vs.enable_hor_friction = True
        vs.A_h = 5e4
        vs.enable_hor_friction_cos_scaling = True
        vs.hor_friction_cosPower = 1
        vs.enable_tempsalt_sources = True
        vs.enable_implicit_vert_friction = True

        vs.eq_of_state_type = 5

        # isoneutral
        vs.enable_neutral_diffusion = True
        vs.K_iso_0 = 1000.0
        vs.K_iso_steep = 50.0
        vs.iso_dslope = 0.005
        vs.iso_slopec = 0.005
        vs.enable_skew_diffusion = True

        # tke
        vs.enable_tke = True
        vs.c_k = 0.1
        vs.c_eps = 0.7
        vs.alpha_tke = 30.0
        vs.mxl_min = 1e-8
        vs.tke_mxl_choice = 2
        vs.enable_tke_superbee_advection = True

        # eke
        vs.enable_eke = True
        vs.eke_k_max = 1e4
        vs.eke_c_k = 0.4
        vs.eke_c_eps = 0.5
        vs.eke_cross = 2.
        vs.eke_crhin = 1.0
        vs.eke_lmin = 100.0
        vs.enable_eke_superbee_advection = True
        vs.enable_eke_isopycnal_diffusion = True

        # idemix
        vs.enable_idemix = True
        vs.enable_eke_diss_surfbot = True
        vs.eke_diss_surfbot_frac = 0.2
        vs.enable_idemix_superbee_advection = True
        vs.enable_idemix_hor_diffusion = True

        # custom variables
        vs.nmonths = 12
        vs.variables.update(
            t_star=Variable("t_star", ("xt", "yt", "nmonths"), "", "", time_dependent=False),
            s_star=Variable("s_star", ("xt", "yt", "nmonths"), "", "", time_dependent=False),
            qnec=Variable("qnec", ("xt", "yt", "nmonths"), "", "", time_dependent=False),
            qnet=Variable("qnet", ("xt", "yt", "nmonths"), "", "", time_dependent=False),
            qsol=Variable("qsol", ("xt", "yt", "nmonths"), "", "", time_dependent=False),
            divpen_shortwave=Variable("divpen_shortwave", ("zt",), "", "", time_dependent=False),
            taux=Variable("taux", ("xt", "yt", "nmonths"), "", "", time_dependent=False),
            tauy=Variable("tauy", ("xt", "yt", "nmonths"), "", "", time_dependent=False),
        )

    @veros_method
    def _read_forcing(self, vs, var):
        with h5netcdf.File(DATA_FILES["forcing"], "r") as infile:
            var = infile.variables[var]
            return np.array(var, dtype=str(var.dtype)).T

    @veros_method
    def set_grid(self, vs):
        dz_data = self._read_forcing(vs, "dz")
        vs.dzt[...] = dz_data[::-1]
        vs.dxt[...] = 1.0
        vs.dyt[...] = 1.0
        vs.y_origin = -79.
        vs.x_origin = 91.

    @veros_method
    def set_coriolis(self, vs):
        vs.coriolis_t[...] = 2 * vs.omega * np.sin(vs.yt[np.newaxis, :] / 180. * vs.pi)

    @veros_method(dist_safe=False, local_variables=["kbot"])
    def set_topography(self, vs):
        bathymetry_data = self._read_forcing(vs, "bathymetry")
        salt_data = self._read_forcing(vs, "salinity")[:, :, ::-1]

        mask_salt = salt_data == 0.
        vs.kbot[2:-2, 2:-2] = 1 + np.sum(mask_salt.astype(np.int), axis=2)

        mask_bathy = bathymetry_data == 0
        vs.kbot[2:-2, 2:-2][mask_bathy] = 0

        vs.kbot[vs.kbot >= vs.nz] = 0

        # close some channels
        i, j = np.indices((vs.nx, vs.ny))

        mask_channel = (i >= 207) & (i < 214) & (j < 5)  # i = 208,214; j = 1,5
        vs.kbot[2:-2, 2:-2][mask_channel] = 0

        # Aleutian islands
        mask_channel = (i == 104) & (j == 134)  # i = 105; j = 135
        vs.kbot[2:-2, 2:-2][mask_channel] = 0

        # Engl channel
        mask_channel = (i >= 269) & (i < 271) & (j == 130)  # i = 270,271; j = 131
        vs.kbot[2:-2, 2:-2][mask_channel] = 0

    @veros_method(dist_safe=False, local_variables=[
        "t_star", "s_star", "qnec", "qnet", "qsol", "divpen_shortwave", "taux", "tauy",
        "temp", "salt", "forc_iw_bottom", "forc_iw_surface", "kbot", "maskT", "maskW",
        "zw", "dzt"
    ])
    def set_initial_conditions(self, vs):
        rpart_shortwave = 0.58
        efold1_shortwave = 0.35
        efold2_shortwave = 23.0

        # initial conditions
        temp_data = self._read_forcing(vs, "temperature")
        vs.temp[2:-2, 2:-2, :, 0] = temp_data[..., ::-1] * vs.maskT[2:-2, 2:-2, :]
        vs.temp[2:-2, 2:-2, :, 1] = temp_data[..., ::-1] * vs.maskT[2:-2, 2:-2, :]

        salt_data = self._read_forcing(vs, "salinity")
        vs.salt[2:-2, 2:-2, :, 0] = salt_data[..., ::-1] * vs.maskT[2:-2, 2:-2, :]
        vs.salt[2:-2, 2:-2, :, 1] = salt_data[..., ::-1] * vs.maskT[2:-2, 2:-2, :]

        # wind stress on MIT grid
<<<<<<< HEAD
        taux_data = self._read_forcing(vs, "tau_x")
        vs.taux[2:-2, 2:-2, :] = taux_data / vs.rho_0

        tauy_data = self._read_forcing(vs, "tau_y")
        vs.tauy[2:-2, 2:-2, :] = tauy_data / vs.rho_0
=======
        self.taux[2:-2, 2:-2, :] = self._read_forcing("tau_x")
        self.tauy[2:-2, 2:-2, :] = self._read_forcing("tau_y")
>>>>>>> 67c12b8e

        # Qnet and dQ/dT and Qsol
        qnet_data = self._read_forcing(vs, "q_net")
        vs.qnet[2:-2, 2:-2, :] = -qnet_data * vs.maskT[2:-2, 2:-2, -1, np.newaxis]

        qnec_data = self._read_forcing(vs, "dqdt")
        vs.qnec[2:-2, 2:-2, :] = qnec_data * vs.maskT[2:-2, 2:-2, -1, np.newaxis]

        qsol_data = self._read_forcing(vs, "swf")
        vs.qsol[2:-2, 2:-2, :] = -qsol_data * vs.maskT[2:-2, 2:-2, -1, np.newaxis]

        # SST and SSS
        sst_data = self._read_forcing(vs, "sst")
        vs.t_star[2:-2, 2:-2, :] = sst_data * vs.maskT[2:-2, 2:-2, -1, np.newaxis]

        sss_data = self._read_forcing(vs, "sss")
        vs.s_star[2:-2, 2:-2, :] = sss_data * vs.maskT[2:-2, 2:-2, -1, np.newaxis]

        if vs.enable_idemix:
            tidal_energy_data = self._read_forcing(vs, "tidal_energy")
            mask = np.maximum(0, vs.kbot[2:-2, 2:-2] - 1)[:, :, np.newaxis] == np.arange(vs.nz)[np.newaxis, np.newaxis, :]
            tidal_energy_data[:, :] *= vs.maskW[2:-2, 2:-2, :][mask].reshape(vs.nx, vs.ny) / vs.rho_0
            vs.forc_iw_bottom[2:-2, 2:-2] = tidal_energy_data

            wind_energy_data = self._read_forcing(vs, "wind_energy")
            wind_energy_data[:, :] *= vs.maskW[2:-2, 2:-2, -1] / vs.rho_0 * 0.2
            vs.forc_iw_surface[2:-2, 2:-2] = wind_energy_data

        """
        Initialize penetration profile for solar radiation and store divergence in divpen
        note that pen is set to 0.0 at the surface instead of 1.0 to compensate for the
        shortwave part of the total surface flux
        """
        swarg1 = vs.zw / efold1_shortwave
        swarg2 = vs.zw / efold2_shortwave
        pen = rpart_shortwave * np.exp(swarg1) + (1.0 - rpart_shortwave) * np.exp(swarg2)
        pen[-1] = 0.
        vs.divpen_shortwave = np.zeros(vs.nz, dtype=vs.default_float_type)
        vs.divpen_shortwave[1:] = (pen[1:] - pen[:-1]) / vs.dzt[1:]
        vs.divpen_shortwave[0] = pen[0] / vs.dzt[0]

    @veros_method
    def set_forcing(self, vs):
        t_rest = 30. * 86400.
        cp_0 = 3991.86795711963  # J/kg /K

        year_in_seconds = time.convert_time(1., "years", "seconds")
        (n1, f1), (n2, f2) = tools.get_periodic_interval(vs.time, year_in_seconds,
                                                         year_in_seconds / 12., 12)

        # linearly interpolate wind stress and shift from MITgcm U/V grid to this grid
        vs.surface_taux[:-1, :] = f1 * vs.taux[1:, :, n1] + f2 * vs.taux[1:, :, n2]
        vs.surface_tauy[:, :-1] = f1 * vs.tauy[:, 1:, n1] + f2 * vs.tauy[:, 1:, n2]

<<<<<<< HEAD
        if vs.enable_tke:
            vs.forc_tke_surface[1:-1, 1:-1] = np.sqrt((0.5 * (vs.surface_taux[1:-1, 1:-1] \
                                                              + vs.surface_taux[:-2, 1:-1])) ** 2 \
                                                      + (0.5 * (vs.surface_tauy[1:-1, 1:-1] \
                                                              + vs.surface_tauy[1:-1, :-2])) ** 2) ** (3. / 2.)
=======
        if self.enable_tke:
            self.forc_tke_surface[1:-1, 1:-1] = np.sqrt((0.5 * (self.surface_taux[1:-1, 1:-1] \
                                                                + self.surface_taux[:-2, 1:-1]) / self.rho_0) ** 2
                                                      + (0.5 * (self.surface_tauy[1:-1, 1:-1] \
                                                                + self.surface_tauy[1:-1, :-2]) / self.rho_0) ** 2) ** (3. / 2.)
>>>>>>> 67c12b8e

        # W/m^2 K kg/J m^3/kg = K m/s
        t_star_cur = f1 * vs.t_star[..., n1] + f2 * vs.t_star[..., n2]
        vs.qqnec = f1 * vs.qnec[..., n1] + f2 * vs.qnec[..., n2]
        vs.qqnet = f1 * vs.qnet[..., n1] + f2 * vs.qnet[..., n2]
        vs.forc_temp_surface[...] = (vs.qqnet + vs.qqnec * (t_star_cur - vs.temp[..., -1, vs.tau])) \
            * vs.maskT[..., -1] / cp_0 / vs.rho_0
        s_star_cur = f1 * vs.s_star[..., n1] + f2 * vs.s_star[..., n2]
        vs.forc_salt_surface[...] = 1. / t_rest * \
            (s_star_cur - vs.salt[..., -1, vs.tau]) * vs.maskT[..., -1] * vs.dzt[-1]

        # apply simple ice mask
        mask1 = vs.temp[:, :, -1, vs.tau] * vs.maskT[:, :, -1] <= -1.8
        mask2 = vs.forc_temp_surface <= 0
        ice = ~(mask1 & mask2)
        vs.forc_temp_surface *= ice
        vs.forc_salt_surface *= ice

        # solar radiation
        if vs.enable_tempsalt_sources:
            vs.temp_source[..., :] = (f1 * vs.qsol[..., n1, None] + f2 * vs.qsol[..., n2, None]) \
                * vs.divpen_shortwave[None, None, :] * ice[..., None] \
                * vs.maskT[..., :] / cp_0 / vs.rho_0

    @veros_method
    def set_diagnostics(self, vs):
        average_vars = ["surface_taux", "surface_tauy", "forc_temp_surface", "forc_salt_surface",
                        "psi", "temp", "salt", "u", "v", "w", "Nsqr", "Hd", "rho",
                        "K_diss_v", "P_diss_v", "P_diss_nonlin", "P_diss_iso", "kappaH"]
        if vs.enable_skew_diffusion:
            average_vars += ["B1_gm", "B2_gm"]
        if vs.enable_TEM_friction:
            average_vars += ["kappa_gm", "K_diss_gm"]
        if vs.enable_tke:
            average_vars += ["tke", "Prandtlnumber", "mxl", "tke_diss",
                             "forc_tke_surface", "tke_surf_corr"]
        if vs.enable_idemix:
            average_vars += ["E_iw", "forc_iw_surface", "forc_iw_bottom", "iw_diss",
                             "c0", "v0"]
        if vs.enable_eke:
            average_vars += ["eke", "K_gm", "L_rossby", "L_rhines"]

        vs.diagnostics["averages"].output_variables = average_vars
        vs.diagnostics["cfl_monitor"].output_frequency = 86400.0
        vs.diagnostics["snapshot"].output_frequency = 365 * 86400 / 24.
        vs.diagnostics["overturning"].output_frequency = 365 * 86400
        vs.diagnostics["overturning"].sampling_frequency = 365 * 86400 / 24.
        vs.diagnostics["energy"].output_frequency = 365 * 86400
        vs.diagnostics["energy"].sampling_frequency = 365 * 86400 / 24.
        vs.diagnostics["averages"].output_frequency = 365 * 86400
        vs.diagnostics["averages"].sampling_frequency = 365 * 86400 / 24.

    @veros_method
    def after_timestep(self, vs):
        pass


@tools.cli
def run(*args, **kwargs):
    simulation = GlobalOneDegreeSetup(*args, **kwargs)
    simulation.setup()
    simulation.run()


if __name__ == "__main__":
    run()<|MERGE_RESOLUTION|>--- conflicted
+++ resolved
@@ -157,20 +157,8 @@
         vs.salt[2:-2, 2:-2, :, 1] = salt_data[..., ::-1] * vs.maskT[2:-2, 2:-2, :]
 
         # wind stress on MIT grid
-<<<<<<< HEAD
-        taux_data = self._read_forcing(vs, "tau_x")
-        vs.taux[2:-2, 2:-2, :] = taux_data / vs.rho_0
-
-        tauy_data = self._read_forcing(vs, "tau_y")
-        vs.tauy[2:-2, 2:-2, :] = tauy_data / vs.rho_0
-=======
-        self.taux[2:-2, 2:-2, :] = self._read_forcing("tau_x")
-        self.tauy[2:-2, 2:-2, :] = self._read_forcing("tau_y")
->>>>>>> 67c12b8e
-
-        # Qnet and dQ/dT and Qsol
-        qnet_data = self._read_forcing(vs, "q_net")
-        vs.qnet[2:-2, 2:-2, :] = -qnet_data * vs.maskT[2:-2, 2:-2, -1, np.newaxis]
+        vs.taux[2:-2, 2:-2, :] = self._read_forcing(vs, "tau_x")
+        vs.tauy[2:-2, 2:-2, :] = self._read_forcing(vs, "tau_y")
 
         qnec_data = self._read_forcing(vs, "dqdt")
         vs.qnec[2:-2, 2:-2, :] = qnec_data * vs.maskT[2:-2, 2:-2, -1, np.newaxis]
@@ -221,19 +209,11 @@
         vs.surface_taux[:-1, :] = f1 * vs.taux[1:, :, n1] + f2 * vs.taux[1:, :, n2]
         vs.surface_tauy[:, :-1] = f1 * vs.tauy[:, 1:, n1] + f2 * vs.tauy[:, 1:, n2]
 
-<<<<<<< HEAD
         if vs.enable_tke:
             vs.forc_tke_surface[1:-1, 1:-1] = np.sqrt((0.5 * (vs.surface_taux[1:-1, 1:-1] \
-                                                              + vs.surface_taux[:-2, 1:-1])) ** 2 \
+                                                                + vs.surface_taux[:-2, 1:-1]) / vs.rho_0) ** 2
                                                       + (0.5 * (vs.surface_tauy[1:-1, 1:-1] \
-                                                              + vs.surface_tauy[1:-1, :-2])) ** 2) ** (3. / 2.)
-=======
-        if self.enable_tke:
-            self.forc_tke_surface[1:-1, 1:-1] = np.sqrt((0.5 * (self.surface_taux[1:-1, 1:-1] \
-                                                                + self.surface_taux[:-2, 1:-1]) / self.rho_0) ** 2
-                                                      + (0.5 * (self.surface_tauy[1:-1, 1:-1] \
-                                                                + self.surface_tauy[1:-1, :-2]) / self.rho_0) ** 2) ** (3. / 2.)
->>>>>>> 67c12b8e
+                                                                + vs.surface_tauy[1:-1, :-2]) / vs.rho_0) ** 2) ** (3. / 2.)
 
         # W/m^2 K kg/J m^3/kg = K m/s
         t_star_cur = f1 * vs.t_star[..., n1] + f2 * vs.t_star[..., n2]
