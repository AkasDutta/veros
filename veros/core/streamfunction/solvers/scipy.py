from loguru import logger
from veros.core.operators import numpy as np
import numpy as onp
import scipy.sparse
import scipy.sparse.linalg as spalg

from veros import distributed
from veros.variables import allocate
from veros.core import utilities
from veros.core.operators import update, at
from veros.core.streamfunction.solvers.base import LinearSolver


class SciPySolver(LinearSolver):
    # @veros_method(dist_safe=False, local_variables=[
    #     'hvr', 'hur',
    #     'dxu', 'dxt', 'dyu', 'dyt',
    #     'cosu', 'cost',
    #     'boundary_mask'
    # ])
    def __init__(self, vs):
        self._matrix = self._assemble_poisson_matrix(vs)
        jacobi_precon = self._jacobi_preconditioner(vs, self._matrix)
        self._matrix = jacobi_precon * self._matrix
        self._rhs_scale = jacobi_precon.diagonal()
        self._extra_args = {}

        logger.info('Computing ILU preconditioner...')
        ilu_preconditioner = spalg.spilu(self._matrix.tocsc(), drop_tol=1e-6, fill_factor=100)
        self._extra_args['M'] = spalg.LinearOperator(self._matrix.shape, ilu_preconditioner.solve)

    # @veros_method(dist_safe=False, local_variables=['boundary_mask'])
    def _scipy_solver(self, vs, rhs, sol, boundary_val):
        sol = utilities.enforce_boundaries(sol, vs.enable_cyclic_x)

        boundary_mask = np.prod(1 - vs.boundary_mask, axis=2)
        rhs = utilities.where(boundary_mask, rhs, boundary_val) # set right hand side on boundaries

        rhs = onp.asarray(rhs.flatten()) * self._preconditioner.diagonal()
        x0 = onp.asarray(sol.flatten())

<<<<<<< HEAD
=======
        try:
            x0 = x0.copy2numpy()
        except AttributeError:
            pass

        rhs = rhs.flatten() * self._rhs_scale
>>>>>>> 24764ae9
        linear_solution, info = spalg.bicgstab(
            self._matrix, rhs,
            x0=x0, atol=0, tol=vs.congr_epsilon,
            maxiter=vs.congr_max_iterations,
            **self._extra_args
        )

        if info > 0:
            logger.warning('Streamfunction solver did not converge after {} iterations', info)

        return np.asarray(linear_solution.reshape(vs.nx + 4, vs.ny + 4))

    # @veros_method
    def solve(self, vs, rhs, sol, boundary_val=None):
        """
        Main solver for streamfunction. Solves a 2D Poisson equation. Uses scipy.sparse.linalg
        linear solvers.

        Arguments:
            rhs: Right-hand side vector
            sol: Initial guess, gets overwritten with solution
            boundary_val: Array containing values to set on boundary elements. Defaults to `sol`.
        """
        rhs_global = distributed.gather(rhs, ('xt', 'yt'))
        sol_global = distributed.gather(sol, ('xt', 'yt'))

        if boundary_val is None:
            boundary_val = sol_global
        else:
            boundary_val = distributed.gather(boundary_val, ('xt', 'yt'))

        linear_solution = self._scipy_solver(vs, rhs_global, sol_global, boundary_val=boundary_val)
        return distributed.scatter(linear_solution, ('xt', 'yt'))

    @staticmethod
    # @veros_method(dist_safe=False, local_variables=[])
    def _jacobi_preconditioner(vs, matrix):
        """
        Construct a simple Jacobi preconditioner
        """
        eps = 1e-20
        Z = allocate(vs, ('xu', 'yu'), fill=1, local=False)
        Y = np.reshape(matrix.diagonal().copy(), (vs.nx + 4, vs.ny + 4))[2:-2, 2:-2]
        Z = update(Z, at[2:-2, 2:-2], utilities.where(np.abs(Y) > eps, 1. / (Y + eps), 1.))
        return scipy.sparse.dia_matrix((Z.flatten(), 0), shape=(Z.size, Z.size)).tocsr()

    @staticmethod
    # @veros_method(dist_safe=False, local_variables=['boundary_mask'])
    def _assemble_poisson_matrix(vs):
        """
        Construct a sparse matrix based on the stencil for the 2D Poisson equation.
        """
        boundary_mask = np.prod(1 - vs.boundary_mask, axis=2)

        # assemble diagonals
        main_diag = allocate(vs, ('xu', 'yu'), fill=1, local=False)
        east_diag, west_diag, north_diag, south_diag = (allocate(vs, ('xu', 'yu'), local=False) for _ in range(4))
        main_diag = update(main_diag, at[2:-2, 2:-2], -vs.hvr[3:-1, 2:-2] / vs.dxu[2:-2, np.newaxis] / vs.dxt[3:-1, np.newaxis] / vs.cosu[np.newaxis, 2:-2]**2 \
            - vs.hvr[2:-2, 2:-2] / vs.dxu[2:-2, np.newaxis] / vs.dxt[2:-2, np.newaxis] / vs.cosu[np.newaxis, 2:-2]**2 \
            - vs.hur[2:-2, 2:-2] / vs.dyu[np.newaxis, 2:-2] / vs.dyt[np.newaxis, 2:-2] * vs.cost[np.newaxis, 2:-2] / vs.cosu[np.newaxis, 2:-2] \
            - vs.hur[2:-2, 3:-1] / vs.dyu[np.newaxis, 2:-2] / vs.dyt[np.newaxis, 3:-1] * vs.cost[np.newaxis, 3:-1] / vs.cosu[np.newaxis, 2:-2])
        east_diag = update(east_diag, at[2:-2, 2:-2], vs.hvr[3:-1, 2:-2] / vs.dxu[2:-2, np.newaxis] / \
            vs.dxt[3:-1, np.newaxis] / vs.cosu[np.newaxis, 2:-2]**2)
        west_diag = update(west_diag, at[2:-2, 2:-2], vs.hvr[2:-2, 2:-2] / vs.dxu[2:-2, np.newaxis] / \
            vs.dxt[2:-2, np.newaxis] / vs.cosu[np.newaxis, 2:-2]**2)
        north_diag = update(north_diag, at[2:-2, 2:-2], vs.hur[2:-2, 3:-1] / vs.dyu[np.newaxis, 2:-2] / \
            vs.dyt[np.newaxis, 3:-1] * vs.cost[np.newaxis, 3:-1] / vs.cosu[np.newaxis, 2:-2])
        south_diag = update(south_diag, at[2:-2, 2:-2], vs.hur[2:-2, 2:-2] / vs.dyu[np.newaxis, 2:-2] / \
            vs.dyt[np.newaxis, 2:-2] * vs.cost[np.newaxis, 2:-2] / vs.cosu[np.newaxis, 2:-2])

        if vs.enable_cyclic_x:
            # couple edges of the domain
            wrap_diag_east, wrap_diag_west = (allocate(vs, ('xu', 'yu'), local=False) for _ in range(2))
            wrap_diag_east = update(wrap_diag_east, at[2, 2:-2], west_diag[2, 2:-2] * boundary_mask[2, 2:-2])
            wrap_diag_west = update(wrap_diag_west, at[-3, 2:-2], east_diag[-3, 2:-2] * boundary_mask[-3, 2:-2])
            west_diag = update(west_diag, at[2, 2:-2], 0.)
            east_diag = update(east_diag, at[-3, 2:-2], 0.)

        main_diag *= boundary_mask
        main_diag[main_diag == 0.] = 1.

        # construct sparse matrix
        cf = tuple(diag.flatten() for diag in (
            main_diag,
            boundary_mask * east_diag,
            boundary_mask * west_diag,
            boundary_mask * north_diag,
            boundary_mask * south_diag
        ))
        offsets = (0, -main_diag.shape[1], main_diag.shape[1], -1, 1)

        if vs.enable_cyclic_x:
            offsets += (-main_diag.shape[1] * (vs.nx - 1), main_diag.shape[1] * (vs.nx - 1))
            cf += (wrap_diag_east.flatten(), wrap_diag_west.flatten())

        cf = onp.asarray(cf)
        return scipy.sparse.dia_matrix((cf, offsets), shape=(main_diag.size, main_diag.size)).T.tocsr()<|MERGE_RESOLUTION|>--- conflicted
+++ resolved
@@ -39,15 +39,7 @@
         rhs = onp.asarray(rhs.flatten()) * self._preconditioner.diagonal()
         x0 = onp.asarray(sol.flatten())
 
-<<<<<<< HEAD
-=======
-        try:
-            x0 = x0.copy2numpy()
-        except AttributeError:
-            pass
-
         rhs = rhs.flatten() * self._rhs_scale
->>>>>>> 24764ae9
         linear_solution, info = spalg.bicgstab(
             self._matrix, rhs,
             x0=x0, atol=0, tol=vs.congr_epsilon,
