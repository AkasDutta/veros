import warnings
import scipy.sparse
import scipy.sparse.linalg as spalg

import scipy.sparse.linalg as spalg
try:
    import pyamg
    has_pyamg = True
except ImportError:
    warnings.warn("pyamg was not found, falling back to SciPy CG solver")
    has_pyamg = False

from .. import cyclic
from ... import veros_method


@veros_method
def solve(veros, rhs, sol, boundary_val=None):
    """
    Main solver for streamfunction. Solves a 2D Poisson equation. Uses either pyamg
    or scipy.sparse.linalg linear solvers.

    Arguments:
        rhs: Right-hand side vector
        sol: Initial guess, gets overwritten with solution
        boundary_val: Array containing values to set on boundary elements. Defaults to `sol`.
    """
    veros.flush()
    # only initialize solver if parent object changes
    if not solve.veros or solve.veros != id(veros):
<<<<<<< HEAD
        solve.linear_solver = _get_scipy_solver(veros)
=======
        solve.linear_solver = _get_solver(veros)
>>>>>>> 5a04ecae
        solve.veros = id(veros)

    if veros.enable_cyclic_x:
        cyclic.setcyclic_x(sol)

    if boundary_val is None:
        boundary_val = sol

    z = np.prod(~veros.boundary_mask, axis=2).astype(np.bool)
    rhs[...] = np.where(z, rhs, boundary_val) # set right hand side on boundaries
    linear_solution = solve.linear_solver(rhs, sol)
    sol[...] = boundary_val
    sol[2:-2, 2:-2] = linear_solution.reshape(veros.nx + 4, veros.ny + 4)[2:-2, 2:-2]


solve.veros = None


@veros_method
def _get_solver(veros):
    matrix = _assemble_poisson_matrix(veros)
<<<<<<< HEAD
    preconditioner = _jacobi_preconditioner(veros, matrix)
    preconditioner.diagonal()[...] *= np.prod(~veros.boundary_mask, axis=2).astype(np.int).flatten()
    matrix = preconditioner * matrix
    extra_args = {}

    if has_pyamg:
        if veros.backend_name == "bohrium":
            near_null_space = np.ones(matrix.shape[0], bohrium=False)
        else:
            near_null_space = np.ones(matrix.shape[0])
        ml = pyamg.smoothed_aggregation_solver(matrix, near_null_space[:, np.newaxis])
        extra_args["M"] = ml.aspreconditioner()

    def scipy_solver(rhs, x0):
        #if veros.backend_name == "bohrium":
        #    rhs = rhs.copy2numpy()
        #    x0 = x0.copy2numpy()
        rhs = rhs.flatten() * preconditioner.diagonal()
        solution, info = spalg.bicgstab(matrix, rhs,
                                        x0=x0.flatten(), tol=veros.congr_epsilon,
                                        maxiter=veros.congr_max_iterations,
                                        **extra_args)
=======
    if has_pyamg:
        preconditioner = _amg_preconditioner(veros, matrix)
    else:
        preconditioner = _jacobi_preconditioner(veros, matrix)
        # preconditioner.diagonal()[...] *= np.prod(~veros.boundary_mask, axis=2).astype(np.int).flatten()

    def scipy_solver(rhs, x0):
        solution, info = spalg.bicgstab(matrix, rhs.flatten(),
                                        x0=x0.flatten(), tol=veros.congr_epsilon * 1e-8,
                                        maxiter=veros.congr_max_iterations,
                                        M=preconditioner)
>>>>>>> 5a04ecae
        if info > 0:
            warnings.warn("Streamfunction solver did not converge after {} iterations".format(info))
        return solution
    return scipy_solver


@veros_method
<<<<<<< HEAD
=======
def _amg_preconditioner(veros, matrix):
    if veros.backend_name == "bohrium":
        near_null_space = np.ones((matrix.shape[0], 1), bohrium=False, dtype=veros.default_float_type)
    else:
        near_null_space = np.ones((matrix.shape[0], 1), dtype=veros.default_float_type)
    ml = pyamg.smoothed_aggregation_solver(matrix, near_null_space, np.copy(near_null_space), symmetry="nonsymmetric")
    return ml.aspreconditioner()


@veros_method
>>>>>>> 5a04ecae
def _jacobi_preconditioner(veros, matrix):
    """
    Construct a simple Jacobi preconditioner
    """
    Z = np.ones((veros.nx + 4, veros.ny + 4), dtype=veros.default_float_type)
    Y = matrix.diagonal().copy().reshape(veros.nx + 4, veros.ny + 4)[2:-2, 2:-2]
    Z[2:-2, 2:-2] = np.where(Y != 0., 1. / Y, 1.)
    return scipy.sparse.dia_matrix((Z.flatten(), 0), shape=(Z.size, Z.size)).tocsr()


@veros_method
def _assemble_poisson_matrix(veros):
    """
    Construct a sparse matrix based on the stencil for the 2D Poisson equation.
    """
    # assemble diagonals
    main_diag = np.ones((veros.nx + 4, veros.ny + 4), dtype=veros.default_float_type)
    east_diag, west_diag, north_diag, south_diag = (
        np.zeros((veros.nx + 4, veros.ny + 4), dtype=veros.default_float_type) for _ in range(4))
    main_diag[2:-2, 2:-2] = -veros.hvr[3:-1, 2:-2] / veros.dxu[2:-2, np.newaxis] / veros.dxt[3:-1, np.newaxis] / veros.cosu[np.newaxis, 2:-2]**2 \
        - veros.hvr[2:-2, 2:-2] / veros.dxu[2:-2, np.newaxis] / veros.dxt[2:-2, np.newaxis] / veros.cosu[np.newaxis, 2:-2]**2 \
        - veros.hur[2:-2, 2:-2] / veros.dyu[np.newaxis, 2:-2] / veros.dyt[np.newaxis, 2:-2] * veros.cost[np.newaxis, 2:-2] / veros.cosu[np.newaxis, 2:-2] \
        - veros.hur[2:-2, 3:-1] / veros.dyu[np.newaxis, 2:-2] / veros.dyt[np.newaxis, 3:-1] * veros.cost[np.newaxis, 3:-1] / veros.cosu[np.newaxis, 2:-2]
    east_diag[2:-2, 2:-2] = veros.hvr[3:-1, 2:-2] / veros.dxu[2:-2, np.newaxis] / \
        veros.dxt[3:-1, np.newaxis] / veros.cosu[np.newaxis, 2:-2]**2
    west_diag[2:-2, 2:-2] = veros.hvr[2:-2, 2:-2] / veros.dxu[2:-2, np.newaxis] / \
        veros.dxt[2:-2, np.newaxis] / veros.cosu[np.newaxis, 2:-2]**2
    north_diag[2:-2, 2:-2] = veros.hur[2:-2, 3:-1] / veros.dyu[np.newaxis, 2:-2] / \
        veros.dyt[np.newaxis, 3:-1] * veros.cost[np.newaxis, 3:-1] / veros.cosu[np.newaxis, 2:-2]
    south_diag[2:-2, 2:-2] = veros.hur[2:-2, 2:-2] / veros.dyu[np.newaxis, 2:-2] / \
        veros.dyt[np.newaxis, 2:-2] * veros.cost[np.newaxis, 2:-2] / veros.cosu[np.newaxis, 2:-2]
    z = np.prod(np.invert(veros.boundary_mask), axis=2)  # used to enforce boundary conditions
    if veros.enable_cyclic_x:
        # couple edges of the domain
        wrap_diag_east, wrap_diag_west = (np.zeros((veros.nx + 4, veros.ny + 4), dtype=veros.default_float_type) for _ in range(2))
        wrap_diag_east[2, 2:-2] = west_diag[2, 2:-2] * z[2, 2:-2]
        wrap_diag_west[-3, 2:-2] = east_diag[-3, 2:-2] * z[-3, 2:-2]
        west_diag[2, 2:-2] = 0.
        east_diag[-3, 2:-2] = 0.

    # construct sparse matrix
    cf = tuple(diag.flatten() for diag in (z * main_diag + (1 - z), z *
                                           east_diag, z * west_diag, z * north_diag, z * south_diag))
    offsets = (0, -main_diag.shape[1], main_diag.shape[1], -1, 1)

    if veros.enable_cyclic_x:
        offsets += (-main_diag.shape[1] * (veros.nx - 1), main_diag.shape[1] * (veros.nx - 1))
        cf += (wrap_diag_east.flatten(), wrap_diag_west.flatten())

    if veros.backend_name == "bohrium":
        cf = np.array(cf, bohrium=False)
    else:
        cf = np.array(cf)
    return scipy.sparse.dia_matrix((cf, offsets), shape=(main_diag.size, main_diag.size)).T.tocsr()<|MERGE_RESOLUTION|>--- conflicted
+++ resolved
@@ -2,12 +2,11 @@
 import scipy.sparse
 import scipy.sparse.linalg as spalg
 
-import scipy.sparse.linalg as spalg
 try:
     import pyamg
     has_pyamg = True
 except ImportError:
-    warnings.warn("pyamg was not found, falling back to SciPy CG solver")
+    warnings.warn("pyamg was not found, falling back to un-preconditioned CG solver")
     has_pyamg = False
 
 from .. import cyclic
@@ -28,11 +27,7 @@
     veros.flush()
     # only initialize solver if parent object changes
     if not solve.veros or solve.veros != id(veros):
-<<<<<<< HEAD
         solve.linear_solver = _get_scipy_solver(veros)
-=======
-        solve.linear_solver = _get_solver(veros)
->>>>>>> 5a04ecae
         solve.veros = id(veros)
 
     if veros.enable_cyclic_x:
@@ -52,9 +47,8 @@
 
 
 @veros_method
-def _get_solver(veros):
+def _get_scipy_solver(veros):
     matrix = _assemble_poisson_matrix(veros)
-<<<<<<< HEAD
     preconditioner = _jacobi_preconditioner(veros, matrix)
     preconditioner.diagonal()[...] *= np.prod(~veros.boundary_mask, axis=2).astype(np.int).flatten()
     matrix = preconditioner * matrix
@@ -77,19 +71,6 @@
                                         x0=x0.flatten(), tol=veros.congr_epsilon,
                                         maxiter=veros.congr_max_iterations,
                                         **extra_args)
-=======
-    if has_pyamg:
-        preconditioner = _amg_preconditioner(veros, matrix)
-    else:
-        preconditioner = _jacobi_preconditioner(veros, matrix)
-        # preconditioner.diagonal()[...] *= np.prod(~veros.boundary_mask, axis=2).astype(np.int).flatten()
-
-    def scipy_solver(rhs, x0):
-        solution, info = spalg.bicgstab(matrix, rhs.flatten(),
-                                        x0=x0.flatten(), tol=veros.congr_epsilon * 1e-8,
-                                        maxiter=veros.congr_max_iterations,
-                                        M=preconditioner)
->>>>>>> 5a04ecae
         if info > 0:
             warnings.warn("Streamfunction solver did not converge after {} iterations".format(info))
         return solution
@@ -97,24 +78,11 @@
 
 
 @veros_method
-<<<<<<< HEAD
-=======
-def _amg_preconditioner(veros, matrix):
-    if veros.backend_name == "bohrium":
-        near_null_space = np.ones((matrix.shape[0], 1), bohrium=False, dtype=veros.default_float_type)
-    else:
-        near_null_space = np.ones((matrix.shape[0], 1), dtype=veros.default_float_type)
-    ml = pyamg.smoothed_aggregation_solver(matrix, near_null_space, np.copy(near_null_space), symmetry="nonsymmetric")
-    return ml.aspreconditioner()
-
-
-@veros_method
->>>>>>> 5a04ecae
 def _jacobi_preconditioner(veros, matrix):
     """
     Construct a simple Jacobi preconditioner
     """
-    Z = np.ones((veros.nx + 4, veros.ny + 4), dtype=veros.default_float_type)
+    Z = np.ones((veros.nx + 4, veros.ny + 4))
     Y = matrix.diagonal().copy().reshape(veros.nx + 4, veros.ny + 4)[2:-2, 2:-2]
     Z[2:-2, 2:-2] = np.where(Y != 0., 1. / Y, 1.)
     return scipy.sparse.dia_matrix((Z.flatten(), 0), shape=(Z.size, Z.size)).tocsr()
@@ -126,9 +94,9 @@
     Construct a sparse matrix based on the stencil for the 2D Poisson equation.
     """
     # assemble diagonals
-    main_diag = np.ones((veros.nx + 4, veros.ny + 4), dtype=veros.default_float_type)
+    main_diag = np.ones((veros.nx + 4, veros.ny + 4))
     east_diag, west_diag, north_diag, south_diag = (
-        np.zeros((veros.nx + 4, veros.ny + 4), dtype=veros.default_float_type) for _ in range(4))
+        np.zeros((veros.nx + 4, veros.ny + 4)) for _ in range(4))
     main_diag[2:-2, 2:-2] = -veros.hvr[3:-1, 2:-2] / veros.dxu[2:-2, np.newaxis] / veros.dxt[3:-1, np.newaxis] / veros.cosu[np.newaxis, 2:-2]**2 \
         - veros.hvr[2:-2, 2:-2] / veros.dxu[2:-2, np.newaxis] / veros.dxt[2:-2, np.newaxis] / veros.cosu[np.newaxis, 2:-2]**2 \
         - veros.hur[2:-2, 2:-2] / veros.dyu[np.newaxis, 2:-2] / veros.dyt[np.newaxis, 2:-2] * veros.cost[np.newaxis, 2:-2] / veros.cosu[np.newaxis, 2:-2] \
@@ -144,7 +112,7 @@
     z = np.prod(np.invert(veros.boundary_mask), axis=2)  # used to enforce boundary conditions
     if veros.enable_cyclic_x:
         # couple edges of the domain
-        wrap_diag_east, wrap_diag_west = (np.zeros((veros.nx + 4, veros.ny + 4), dtype=veros.default_float_type) for _ in range(2))
+        wrap_diag_east, wrap_diag_west = (np.zeros((veros.nx + 4, veros.ny + 4)) for _ in range(2))
         wrap_diag_east[2, 2:-2] = west_diag[2, 2:-2] * z[2, 2:-2]
         wrap_diag_west[-3, 2:-2] = east_diag[-3, 2:-2] * z[-3, 2:-2]
         west_diag[2, 2:-2] = 0.
