--- conflicted
+++ resolved
@@ -21,10 +21,6 @@
 @veros_routine
 def solve_pressure(state):
     vs = state.variables
-<<<<<<< HEAD
-
-=======
->>>>>>> 812c1613
     state_update, (forc, uloc, vloc) = prepare_forcing(state)
     vs.update(state_update)
 
