import numpy as onp
import scipy.sparse
import scipy.sparse.linalg as spalg

from veros import logger, veros_kernel, veros_routine, distributed, runtime_state as rst
from veros.variables import allocate
from veros.core.operators import update, update_add, at, numpy as npx
from veros.core.external.solvers.base import LinearSolver
from veros.core.external.poisson_matrix import assemble_poisson_matrix


class SciPyPressureSolver(LinearSolver):
    @veros_routine(
        local_variables=("hv", "hu", "dxu", "dxt", "dyu", "dyt", "cosu", "cost", "maskT"),
        dist_safe=False,
    )
    def __init__(self, state):
<<<<<<< HEAD
        cf, offsets = assemble_poisson_matrix(state, "scipy")
        self._matrix = scipy.sparse.dia_matrix((cf, offsets), shape=(cf[0].size, cf[0].size)).T.tocsr()

        self.jacobi_precon = self._jacobi_preconditioner(state, self._matrix)
        self._matrix = self.jacobi_precon * self._matrix
        self._rhs_scale = self.jacobi_precon.diagonal()
=======
        self._matrix = self._assemble_poisson_matrix(state)
        jacobi_precon = self._jacobi_preconditioner(state, self._matrix)
        self._matrix = jacobi_precon @ self._matrix
        self._rhs_scale = jacobi_precon.diagonal()
>>>>>>> 812c1613
        self._extra_args = {}

        logger.info("Computing ILU preconditioner...")
        ilu_preconditioner = spalg.spilu(self._matrix.tocsc(), drop_tol=1e-6, fill_factor=100)
        self._extra_args["M"] = spalg.LinearOperator(self._matrix.shape, ilu_preconditioner.solve)

    def _scipy_solver(self, state, rhs, x0, boundary_mask, boundary_val):
        orig_shape = x0.shape
        orig_dtype = x0.dtype

        rhs = npx.where(boundary_mask, rhs, boundary_val)
        x0 = onp.asarray(x0.reshape(-1), dtype="float64")
        rhs = onp.asarray(rhs.reshape(-1) * self._rhs_scale, dtype="float64")
<<<<<<< HEAD
=======

>>>>>>> 812c1613
        linear_solution, info = spalg.bicgstab(
            self._matrix,
            rhs,
            x0=x0,
            atol=1e-8,
            tol=0,
<<<<<<< HEAD
            maxiter=1000,
=======
            maxiter=10000,
>>>>>>> 812c1613
            **self._extra_args,
        )

        if info > 0:
            logger.warning("Pressure solver did not converge after {} iterations", info)

        return npx.asarray(linear_solution, dtype=orig_dtype).reshape(orig_shape)

    def solve(self, state, rhs, x0, boundary_val=None):
        """
        Main solver for streamfunction. Solves a 2D Poisson equation. Uses scipy.sparse.linalg
        linear solvers.

        Arguments:
            rhs: Right-hand side vector
            x0: Initial guess
            boundary_val: Array containing values to set on boundary elements. Defaults to `x0`.

        """
        rhs_global, x0_global, boundary_mask, boundary_val = gather_variables(state, rhs, x0, boundary_val)

        if rst.proc_rank == 0:
            linear_solution = self._scipy_solver(
                state, rhs_global, x0_global, boundary_mask=boundary_mask, boundary_val=boundary_val
            )
        else:
            linear_solution = npx.empty_like(rhs)

        return scatter_variables(state, linear_solution)

    @staticmethod
    def _jacobi_preconditioner(state, matrix):
        """
        Construct a simple Jacobi preconditioner
        """
        settings = state.settings

        eps = 1e-20
        precon = allocate(state.dimensions, ("xu", "yu"), fill=1, local=False)
        diag = npx.reshape(matrix.diagonal().copy(), (settings.nx + 4, settings.ny + 4))[2:-2, 2:-2]
        precon = update(precon, at[2:-2, 2:-2], npx.where(npx.abs(diag) > eps, 1.0 / (diag + eps), 1.0))
        precon = onp.array(precon)
        return scipy.sparse.dia_matrix((precon.reshape(-1), 0), shape=(precon.size, precon.size)).tocsr()

    @staticmethod
    def _assemble_poisson_matrix(state):
        main_diag = allocate(state.dimensions, ("xu", "yu"), local=False)
        east_diag, west_diag, north_diag, south_diag = (
            allocate(state.dimensions, ("xu", "yu"), local=False) for _ in range(4)
        )

        vs = state.variables
        settings = state.settings

        maskM = allocate(state.dimensions, ("xu", "yu"), local=False)
        mp_i, mm_i, mp_j, mm_j = (
            allocate(state.dimensions, ("xu", "yu"), local=False, include_ghosts=False) for _ in range(4)
        )

        maskM = update(maskM, at[:, :], vs.maskT[:, :, -1])

        mp_i = update(mp_i, at[:, :], maskM[2:-2, 2:-2] * maskM[3:-1, 2:-2])
        mm_i = update(mm_i, at[:, :], maskM[2:-2, 2:-2] * maskM[1:-3, 2:-2])

        mp_j = update(mp_j, at[:, :], maskM[2:-2, 2:-2] * maskM[2:-2, 3:-1])
        mm_j = update(mm_j, at[:, :], maskM[2:-2, 2:-2] * maskM[2:-2, 1:-3])

        main_diag = update(
            main_diag,
            at[2:-2, 2:-2],
            -mp_i
            * vs.hu[2:-2, 2:-2]
            / vs.dxu[2:-2, npx.newaxis]
            / vs.dxt[2:-2, npx.newaxis]
            / vs.cost[npx.newaxis, 2:-2] ** 2
            - mm_i
            * vs.hu[1:-3, 2:-2]
            / vs.dxu[1:-3, npx.newaxis]
            / vs.dxt[2:-2, npx.newaxis]
            / vs.cost[npx.newaxis, 2:-2] ** 2
            - mp_j
            * vs.hv[2:-2, 2:-2]
            / vs.dyu[npx.newaxis, 2:-2]
            / vs.dyt[npx.newaxis, 2:-2]
            * vs.cosu[npx.newaxis, 2:-2]
            / vs.cost[npx.newaxis, 2:-2]
            - mm_j
            * vs.hv[2:-2, 1:-3]
            / vs.dyu[npx.newaxis, 1:-3]
            / vs.dyt[npx.newaxis, 2:-2]
            * vs.cosu[npx.newaxis, 1:-3]
            / vs.cost[npx.newaxis, 2:-2],
        )

        if settings.enable_free_surface:
            if runtime_settings.pyom_compatibility_mode:
                dt = settings.dt_mom
            else:
                dt = settings.dt_tracer

        main_diag = update_add(
            main_diag,
            at[2:-2, 2:-2],
            -1.0 / (settings.grav * settings.dt_mom * dt) * maskM[2:-2, 2:-2],
        )

        east_diag = update(
            east_diag,
            at[2:-2, 2:-2],
            mp_i
            * vs.hu[2:-2, 2:-2]
            / vs.dxu[2:-2, npx.newaxis]
            / vs.dxt[2:-2, npx.newaxis]
            / vs.cost[npx.newaxis, 2:-2] ** 2,
        )

        west_diag = update(
            west_diag,
            at[2:-2, 2:-2],
            mm_i
            * vs.hu[1:-3, 2:-2]
            / vs.dxu[1:-3, npx.newaxis]
            / vs.dxt[2:-2, npx.newaxis]
            / vs.cost[npx.newaxis, 2:-2] ** 2,
        )

        north_diag = update(
            north_diag,
            at[2:-2, 2:-2],
            mp_j
            * vs.hv[2:-2, 2:-2]
            / vs.dyu[npx.newaxis, 2:-2]
            / vs.dyt[npx.newaxis, 2:-2]
            * vs.cosu[npx.newaxis, 2:-2]
            / vs.cost[npx.newaxis, 2:-2],
        )

        south_diag = update(
            south_diag,
            at[2:-2, 2:-2],
            mm_j
            * vs.hv[2:-2, 1:-3]
            / vs.dyu[npx.newaxis, 1:-3]
            / vs.dyt[npx.newaxis, 2:-2]
            * vs.cosu[npx.newaxis, 1:-3]
            / vs.cost[npx.newaxis, 2:-2],
        )
        main_diag = main_diag * maskM
        main_diag = npx.where(main_diag == 0.0, 1, main_diag)

        offsets = (0, -main_diag.shape[1], main_diag.shape[1], -1, 1)

        if settings.enable_cyclic_x:
            wrap_diag_east, wrap_diag_west = (allocate(state.dimensions, ("xu", "yu"), local=False) for _ in range(2))
            wrap_diag_east = update(wrap_diag_east, at[2, 2:-2], west_diag[2, 2:-2] * maskM[2, 2:-2])
            wrap_diag_west = update(wrap_diag_west, at[-3, 2:-2], east_diag[-3, 2:-2] * maskM[-3, 2:-2])
            west_diag = update(west_diag, at[2, 2:-2], 0.0)
            east_diag = update(east_diag, at[-3, 2:-2], 0.0)

        cf = tuple(
            diag.reshape(-1)
            for diag in (
                main_diag,
                east_diag,
                west_diag,
                north_diag,
                south_diag,
            )
        )

        if settings.enable_cyclic_x:
            offsets += (-main_diag.shape[1] * (settings.nx - 1), main_diag.shape[1] * (settings.nx - 1))
            cf += (wrap_diag_east.reshape(-1), wrap_diag_west.reshape(-1))

        cf = onp.asarray(cf, dtype="float64")
        return scipy.sparse.dia_matrix((cf, offsets), shape=(main_diag.size, main_diag.size)).T.tocsr()


@veros_kernel
def gather_variables(state, rhs, x0, boundary_val):
    rhs_global = distributed.gather(rhs, state.dimensions, ("xt", "yt"))
    x0_global = distributed.gather(x0, state.dimensions, ("xt", "yt"))

    boundary_mask = distributed.gather(state.variables.maskT[..., -1], state.dimensions, ("xt", "yt"))

    if boundary_val is None:
        boundary_val = x0_global
    else:
        boundary_val = distributed.gather(boundary_val, state.dimensions, ("xt", "yt"))

    return rhs_global, x0_global, boundary_mask, boundary_val


@veros_kernel
def scatter_variables(state, linear_solution):
    return distributed.scatter(linear_solution, state.dimensions, ("xt", "yt"))<|MERGE_RESOLUTION|>--- conflicted
+++ resolved
@@ -2,7 +2,7 @@
 import scipy.sparse
 import scipy.sparse.linalg as spalg
 
-from veros import logger, veros_kernel, veros_routine, distributed, runtime_state as rst
+from veros import logger, veros_kernel, veros_routine, distributed, runtime_settings, runtime_state as rst
 from veros.variables import allocate
 from veros.core.operators import update, update_add, at, numpy as npx
 from veros.core.external.solvers.base import LinearSolver
@@ -15,19 +15,11 @@
         dist_safe=False,
     )
     def __init__(self, state):
-<<<<<<< HEAD
         cf, offsets = assemble_poisson_matrix(state, "scipy")
         self._matrix = scipy.sparse.dia_matrix((cf, offsets), shape=(cf[0].size, cf[0].size)).T.tocsr()
-
-        self.jacobi_precon = self._jacobi_preconditioner(state, self._matrix)
-        self._matrix = self.jacobi_precon * self._matrix
-        self._rhs_scale = self.jacobi_precon.diagonal()
-=======
-        self._matrix = self._assemble_poisson_matrix(state)
         jacobi_precon = self._jacobi_preconditioner(state, self._matrix)
         self._matrix = jacobi_precon @ self._matrix
         self._rhs_scale = jacobi_precon.diagonal()
->>>>>>> 812c1613
         self._extra_args = {}
 
         logger.info("Computing ILU preconditioner...")
@@ -41,21 +33,14 @@
         rhs = npx.where(boundary_mask, rhs, boundary_val)
         x0 = onp.asarray(x0.reshape(-1), dtype="float64")
         rhs = onp.asarray(rhs.reshape(-1) * self._rhs_scale, dtype="float64")
-<<<<<<< HEAD
-=======
-
->>>>>>> 812c1613
+
         linear_solution, info = spalg.bicgstab(
             self._matrix,
             rhs,
             x0=x0,
             atol=1e-8,
             tol=0,
-<<<<<<< HEAD
-            maxiter=1000,
-=======
             maxiter=10000,
->>>>>>> 812c1613
             **self._extra_args,
         )
 
