--- conflicted
+++ resolved
@@ -26,11 +26,6 @@
 """
 
 EXTRAS_REQUIRE = {
-<<<<<<< HEAD
-    'fast': ['pyamg'],
-    'mpi': ['mpi4py', 'petsc4py'],
-    'test': ['pytest', 'pytest-cov', 'pytest-xdist', 'codecov', 'pyopencl', 'pyamg', 'petsc4py', 'mpi4py']
-=======
     'test': [
         'pytest',
         'pytest-cov',
@@ -39,7 +34,6 @@
         'petsc4py',
         'mpi4py'
     ]
->>>>>>> 24764ae9
 }
 
 CONSOLE_SCRIPTS = [
