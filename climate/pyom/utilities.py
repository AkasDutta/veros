--- conflicted
+++ resolved
@@ -25,11 +25,7 @@
 
 def solve_implicit(ks, a, b, c, d, b_edge=None, d_edge=None):
     land_mask = (ks >= 0)[:,:,None]
-<<<<<<< HEAD
-    if not np.any(land_mask):
-=======
     if not np.sum(land_mask):
->>>>>>> 3bd8fb06
         return np.zeros_like(land_mask), np.zeros_like(land_mask)
     edge_mask = land_mask & (np.indices((a.shape))[2] == ks[:,:,None])
     water_mask = land_mask & (np.indices((a.shape))[2] >= ks[:,:,None])
@@ -38,13 +34,8 @@
     a_tri = np.where(edge_mask, 0., a_tri)
     b_tri = np.where(water_mask, b, 1.)
     if not (b_edge is None):
-<<<<<<< HEAD
         b_tri = np.where(edge_mask, b_edge, b_tri)
     c_tri = np.where(water_mask, c, 0.)
-=======
-        b_tri[...] = b_tri * np.invert(edge_mask) + b_edge * edge_mask
-    c_tri[:,:,:-1] = c[:,:,:-1]
->>>>>>> 3bd8fb06
     c_tri[:,:,-1] = 0.
     d_tri = np.where(water_mask, d, 0.)
     if not (d_edge is None):
