--- conflicted
+++ resolved
@@ -1,9 +1,6 @@
 import sys
 import os
-<<<<<<< HEAD
-
-=======
->>>>>>> 3258c37e
+
 import numpy as np
 
 from veros import VerosLegacy, variables
